buildscript {
    repositories {
        google()
    }
    dependencies {
        classpath 'com.android.tools.build:gradle:3.3.1'
    }
}

subprojects {
<<<<<<< HEAD
    def env = System.getProperties()

=======
>>>>>>> c732b2ce
    afterEvaluate {
        if (project.plugins.hasPlugin("com.android.library") || project.plugins.hasPlugin("com.android.application")) {
            android {
                compileSdkVersion target_api

                compileOptions {
                    sourceCompatibility = JavaVersion.VERSION_1_8
                    targetCompatibility = JavaVersion.VERSION_1_8
                }

                defaultConfig {
                    targetSdkVersion target_api
                    versionCode 1
                    versionName "1.0"
                    sourceCompatibility = JavaVersion.VERSION_1_8
                    targetCompatibility = JavaVersion.VERSION_1_8

                    testInstrumentationRunner "android.support.test.runner.AndroidJUnitRunner"

                    Properties properties = new Properties()
                    File file = project.rootProject.file('local.properties')
                    if (file.exists()) {
                        properties.load(project.rootProject.file('local.properties').newDataInputStream())
                    }
                    testInstrumentationRunnerArgument "test.stitch.baseURL",
                            properties.getProperty("test.stitch.baseURL", "http://10.0.2.2:9090")
                }
                lintOptions {
                    disable 'InvalidPackage'
                }
                buildTypes {
                    debug {
                        if (project.hasProperty('withProguardMinification')) {
                            minifyEnabled true
                            testProguardFile getDefaultProguardFile('proguard-android.txt')
                        } else {
                            minifyEnabled false
                        }
                        testCoverageEnabled true
                    }
                    release {
                    }
                }
            }

            task findbugs(type: FindBugs, dependsOn: "assembleDebug") {
                excludeFilter new File(config_dir, 'findbugs-exclude.xml')
                classes = fileTree("$project.buildDir/intermediates/javac/debug/compileDebugJavaWithJavac/classes/com/mongodb")
                source 'src/main/java', 'src/test/java'
                classpath = files()
            }

            jacocoAndroidUnitTestReport {
                xml.enabled true
                html.enabled false
            }
        }
    }
}<|MERGE_RESOLUTION|>--- conflicted
+++ resolved
@@ -8,11 +8,6 @@
 }
 
 subprojects {
-<<<<<<< HEAD
-    def env = System.getProperties()
-
-=======
->>>>>>> c732b2ce
     afterEvaluate {
         if (project.plugins.hasPlugin("com.android.library") || project.plugins.hasPlugin("com.android.application")) {
             android {
