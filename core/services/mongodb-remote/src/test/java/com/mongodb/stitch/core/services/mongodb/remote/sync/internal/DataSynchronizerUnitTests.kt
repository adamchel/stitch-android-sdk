package com.mongodb.stitch.core.services.mongodb.remote.sync.internal

import com.mongodb.stitch.core.services.mongodb.remote.RemoteUpdateResult
import com.mongodb.stitch.core.services.mongodb.remote.UpdateDescription
import com.mongodb.stitch.core.services.mongodb.remote.sync.internal.SyncUnitTestHarness.Companion.withoutSyncVersion
import com.mongodb.stitch.server.services.mongodb.local.internal.ServerEmbeddedMongoClientFactory

import org.bson.BsonBoolean
import org.bson.BsonDocument
import org.bson.BsonInt32
import org.bson.BsonObjectId
import org.bson.BsonString

import org.junit.After
import org.junit.Assert.assertEquals
import org.junit.Assert.assertFalse
import org.junit.Assert.assertNotNull
import org.junit.Assert.assertNull
import org.junit.Assert.assertTrue
import org.junit.Test
import org.mockito.ArgumentCaptor
import org.mockito.ArgumentMatchers.any
import org.mockito.ArgumentMatchers.eq
import org.mockito.Mockito.times
import org.mockito.Mockito.verify
import java.lang.Exception
import java.util.Collections

class DataSynchronizerUnitTests {
    private val harness = SyncUnitTestHarness()

    @After
    fun teardown() {
        harness.close()
        CoreRemoteClientFactory.close()
        ServerEmbeddedMongoClientFactory.getInstance().close()
    }

    @Test
    fun testNew() {
        val ctx = harness.freshTestContext(shouldPreconfigure = false)

        // a fresh, non-configured dataSynchronizer should not be running.
        assertFalse(ctx.dataSynchronizer.isRunning)
    }

    @Test
    fun testOnNetworkStateChanged() {
        val ctx = harness.freshTestContext()

        // verify that, since we are offline, start has not been called
        ctx.isOnline = false
        assertFalse(ctx.dataSynchronizer.isRunning)
        ctx.verifyStartCalled(0)
        ctx.verifyStopCalled(2)

        // verify that, since we are online, the dataSync has started
        ctx.isOnline = true
        ctx.verifyStartCalled(1)
        ctx.verifyStopCalled(2)
    }

    @Test
    fun testStartAndStop() {
        val ctx = harness.freshTestContext(shouldPreconfigure = false)
        assertFalse(ctx.dataSynchronizer.isRunning)
        ctx.reconfigure()

        // with a configuration, we should be running
        assertTrue(ctx.dataSynchronizer.isRunning)

        ctx.dataSynchronizer.stop()
        assertFalse(ctx.dataSynchronizer.isRunning)
    }

    @Test
    fun testConfigure() {
        val ctx = harness.freshTestContext(false)
        ctx.verifyStartCalled(0)

        // without a configuration it should not be
        // configured or running
        assertFalse(ctx.dataSynchronizer.isRunning)

        // this call will configure the data synchronizer
        ctx.insertTestDocument()

        ctx.verifyStartCalled(1)

        ctx.deleteTestDocument()

        ctx.insertTestDocument()
        ctx.waitForEvents()

        ctx.verifyChangeEventListenerCalledForActiveDoc(1, ChangeEvents.changeEventForLocalInsert(
            ctx.namespace, ctx.testDocument, true))
        assertTrue(ctx.dataSynchronizer.isRunning)
    }

    @Test
    fun testResumeSyncForDocument() {
        val ctx = harness.freshTestContext()

        // assert that resume returns false for a doc that doesn't exist yet
        assertFalse(ctx.dataSynchronizer.resumeSyncForDocument(ctx.namespace, ctx.testDocumentId))

        // insert and sync
        ctx.insertTestDocument()
        ctx.doSyncPass()

        // throw and exception on the next sync pass, pausing the
        // document config
        ctx.exceptionToThrowDuringConflict = Exception("intentional")
        ctx.queueConsumableRemoteUnknownEvent()
        ctx.doSyncPass()

        // assert that the doc is paused
        assertEquals(
            ctx.testDocumentId,
            ctx.dataSynchronizer.getPausedDocumentIds(ctx.namespace).firstOrNull())

        // attempt a remote delete, which should fail
        ctx.queueConsumableRemoteDeleteEvent()
        ctx.doSyncPass()
        assertEquals(ctx.testDocument, ctx.findTestDocumentFromLocalCollection())

        // assert that resume returns true for our paused doc
        assertTrue(ctx.dataSynchronizer.resumeSyncForDocument(ctx.namespace, ctx.testDocumentId))
        assertTrue(ctx.dataSynchronizer.getPausedDocumentIds(ctx.namespace).isEmpty())

        // queue another remote delete, one that should work
        // now that the document is no longer paused
        ctx.queueConsumableRemoteDeleteEvent()
        ctx.doSyncPass()
        assertNull(ctx.findTestDocumentFromLocalCollection())
    }

    @Test
    fun testSyncVersionConflictedUpdateRemoteWins() {
        val ctx = harness.freshTestContext()
        // setup our expectations

        // 1: Update -> Conflict -> Delete (remote wins)
        // insert a new document, and sync.
        ctx.insertTestDocument()
        ctx.waitForEvents(1)
        ctx.doSyncPass()

        // update the document and wait for the local update event
        ctx.updateTestDocument()
        ctx.waitForEvents(1)

        // create conflict here by claiming there is no remote doc to update
        ctx.mockUpdateResult(RemoteUpdateResult(0, 0, null))

        // do a sync pass, addressing the conflict
        ctx.shouldConflictBeResolvedByRemote = true
        ctx.doSyncPass()
        ctx.waitForEvents(1)
        val captor = ArgumentCaptor.forClass(BsonDocument::class.java)
        verify(ctx.collectionMock).insertOne(captor.capture())

        // verify that a conflict has been handled
        ctx.verifyConflictHandlerCalledForActiveDoc(times = 1)

        // since we've accepted the remote result, this doc will have been deleted
        assertNull(ctx.findTestDocumentFromLocalCollection())
    }

    @Test
    fun testSyncVersionConflictedUpdateLocalWins() {
        // 1: Update -> Conflict -> Update (local wins)
        // reset (delete, insert, sync)
        val ctx = harness.freshTestContext()

        ctx.mockUpdateResult(RemoteUpdateResult(0, 0, null))
        ctx.insertTestDocument()
        ctx.waitForEvents(1)
        ctx.doSyncPass()
        ctx.waitForEvents(1)
        ctx.verifyChangeEventListenerCalledForActiveDoc(
            1,
            ChangeEvents.changeEventForLocalInsert(ctx.namespace, ctx.testDocument, false))

        // update the document and wait for the local update event
        ctx.updateTestDocument()
        ctx.waitForEvents(1)

        // do a sync pass, addressing the conflict. let local win
        ctx.shouldConflictBeResolvedByRemote = false

        ctx.doSyncPass()
        ctx.waitForEvents(1)

        val insertOneCaptor = ArgumentCaptor.forClass(BsonDocument::class.java)
        verify(ctx.collectionMock).insertOne(insertOneCaptor.capture())
        val previousVersion =
            DocumentVersionInfo.fromVersionDoc(insertOneCaptor.value["__stitch_sync_version"]!!.asDocument())

        assertEquals(0, previousVersion.version.versionCounter)
        // verify that a conflict has been handled,
        ctx.verifyConflictHandlerCalledForActiveDoc(1)

        // since we've accepted the local result, this doc will have been updated remotely
        // and sync'd locally
        ctx.updateTestDocument()
        ctx.doSyncPass()

        val filterCaptor = ArgumentCaptor.forClass(BsonDocument::class.java)
        val updateVersionCaptor = ArgumentCaptor.forClass(BsonDocument::class.java)
        verify(ctx.collectionMock).updateOne(filterCaptor.capture(), updateVersionCaptor.capture())

        val filterVersion = DocumentVersionInfo.fromVersionDoc(
            updateVersionCaptor.value["\$set"]!!.asDocument()["__stitch_sync_version"]!!.asDocument())
        val nextVersionAfterUpdate = DocumentVersionInfo.fromVersionDoc(
            filterCaptor.value["__stitch_sync_version"]!!.asDocument())
        assertEquals(
            filterVersion.version.versionCounter,
            nextVersionAfterUpdate.version.versionCounter + 1)
        assertEquals(filterVersion.version.instanceId, nextVersionAfterUpdate.version.instanceId)
        assertEquals(previousVersion.version.instanceId, nextVersionAfterUpdate.version.instanceId)
    }

    @Test
    fun testLastKnownRemoteVersionHashIsPersisted() {
        val ctx = harness.freshTestContext()

        ctx.insertTestDocument()
        ctx.doSyncPass()

        val docConfig = ctx.findTestDocumentConfig()

        assertNotNull(docConfig?.lastKnownRemoteVersion)

        assertNotNull(docConfig?.lastKnownHash)
        assertTrue(docConfig?.lastKnownHash != 0L)
    }

    @Test
    fun testPendingWriteRemoteUpdateLocalAndRemoteEmptyVersionHashDifferent() {
        val ctx = harness.freshTestContext()

        ctx.dataSynchronizer.syncDocumentsFromRemote(ctx.namespace, ctx.testDocumentId)

        ctx.insertTestDocument()
        ctx.setPendingWritesForDocId(ctx.testDocumentId,
                ChangeEvents.changeEventForLocalInsert(ctx.namespace, ctx.testDocument, true))

        val pseudoUpdatedDocument = ctx.testDocument.clone()
                .append("hello", BsonString("dolly"))
        ctx.queueConsumableRemoteUpdateEvent(
            pseudoUpdatedDocument,
            TestVersionState.NONE
        )

        // mock the find one result so the remote conflict resolver knows which document to pick up
        ctx.mockFindOneResult(pseudoUpdatedDocument)

        ctx.doSyncPass()

        ctx.verifyConflictHandlerCalledForActiveDoc(1)

        assertEquals(pseudoUpdatedDocument, ctx.findTestDocumentFromLocalCollection())
    }

    @Test
    fun testPendingWriteRemoteUpdateLocalAndRemoteEmptyVersionHashSame() {
        val ctx = harness.freshTestContext()

        ctx.dataSynchronizer.syncDocumentsFromRemote(ctx.namespace, ctx.testDocumentId)

        ctx.insertTestDocument()
        ctx.setPendingWritesForDocId(ctx.testDocumentId,
                ChangeEvents.changeEventForLocalInsert(ctx.namespace, ctx.testDocument, true))

        val pseudoUpdatedDocument = ctx.testDocument.clone()
        ctx.queueConsumableRemoteUpdateEvent(
            pseudoUpdatedDocument,
            TestVersionState.NONE
        )

        ctx.doSyncPass()

        ctx.verifyConflictHandlerCalledForActiveDoc(0)

        assertEquals(ctx.testDocument, ctx.findTestDocumentFromLocalCollection())
    }

    @Test
    fun testPendingWriteRemoteUpdateRemoteEmptyVersion() {
        val ctx = harness.freshTestContext()

        ctx.insertTestDocument()
        ctx.doSyncPass()

        ctx.updateTestDocument()
        ctx.mockUpdateResult(RemoteUpdateResult(1, 1, null))
        val pseudoUpdatedDocument = ctx.testDocument.clone().append("hello", BsonString("dolly"))
        ctx.queueConsumableRemoteUpdateEvent(
            pseudoUpdatedDocument,
            TestVersionState.NONE
        )

        ctx.shouldConflictBeResolvedByRemote = true

        // populate the remote collection with the updated document so the conflict resolver
        // fetches the correct remote document
        ctx.mockFindResult(pseudoUpdatedDocument)

        ctx.doSyncPass()

        ctx.verifyConflictHandlerCalledForActiveDoc(1)

        assertEquals(pseudoUpdatedDocument, ctx.findTestDocumentFromLocalCollection())
    }

    @Test
    fun testPendingWriteRemoteUpdateLocalEmptyVersion() {
        val ctx = harness.freshTestContext()

        ctx.dataSynchronizer.syncDocumentsFromRemote(ctx.namespace, ctx.testDocumentId)
        ctx.setPendingWritesForDocId(ctx.testDocumentId,
                ChangeEvents.changeEventForLocalInsert(ctx.namespace, ctx.testDocument, true))

        val remoteVersion = DocumentVersionInfo.getFreshVersionDocument()
        val pseudoUpdatedDocument = ctx.testDocument.clone()
                .append(
                        DataSynchronizer.DOCUMENT_VERSION_FIELD,
                        remoteVersion
                )
        ctx.mockUpdateResult(RemoteUpdateResult(1, 1, null))
        ctx.queueConsumableRemoteUpdateEvent(
            pseudoUpdatedDocument,
            TestVersionState.NEW
        )

        // populate the remote collection with the updated document so the conflict resolver
        // fetches the correct remote document
        ctx.mockFindResult(pseudoUpdatedDocument)

        ctx.doSyncPass()

        ctx.shouldConflictBeResolvedByRemote = true
        ctx.verifyConflictHandlerCalledForActiveDoc(1)

        assertEquals(ctx.testDocument, ctx.findTestDocumentFromLocalCollection())
    }

    @Test
    fun testPendingWriteRemoteUpdateLocalVersionEqualHashSame() {
        val ctx = harness.freshTestContext()

        ctx.insertTestDocument()
        ctx.doSyncPass()

        ctx.updateTestDocument()
        ctx.mockUpdateResult(RemoteUpdateResult(1, 1, null))
        val pseudoUpdatedDocument = ctx.testDocument.clone()

        ctx.queueConsumableRemoteUpdateEvent(
            pseudoUpdatedDocument,
            TestVersionState.SAME
        )

        ctx.doSyncPass()
        ctx.verifyConflictHandlerCalledForActiveDoc(0)

        assertEquals(ctx.testDocument.append("count", BsonInt32(2)),
                ctx.findTestDocumentFromLocalCollection())
    }

    @Test
    fun testPendingWriteRemoteUpdateLocalVersionEqualHashDifferentRemoteEventSameDevice() {
        val ctx = harness.freshTestContext()

        ctx.insertTestDocument()
        ctx.doSyncPass()

        ctx.updateTestDocument()
        ctx.mockUpdateResult(RemoteUpdateResult(1, 1, null))
        val pseudoUpdatedDocument = ctx.testDocument.clone()
                .append("hello", BsonString("dolly"))
        ctx.queueConsumableRemoteUpdateEvent(
            pseudoUpdatedDocument,
            TestVersionState.SAME
        )

        // populate the remote collection with the updated document so the conflict resolver
        // fetches the correct remote document
        ctx.mockFindResult(pseudoUpdatedDocument)

        ctx.shouldConflictBeResolvedByRemote = true

        ctx.doSyncPass()
        ctx.verifyConflictHandlerCalledForActiveDoc(1)

        assertEquals(pseudoUpdatedDocument, ctx.findTestDocumentFromLocalCollection())
    }

    @Test
    fun testPendingWriteRemoteUpdateLocalVersionEqualHashDifferentRemoteEventDifferentDevice() {
        val ctx = harness.freshTestContext()

        ctx.insertTestDocument()
        ctx.doSyncPass()

        ctx.updateTestDocument()
        ctx.mockUpdateResult(RemoteUpdateResult(1, 1, null))
        val pseudoUpdatedDocument = ctx.testDocument.clone()
        ctx.queueConsumableRemoteUpdateEvent(
            pseudoUpdatedDocument,
            TestVersionState.NEW
        )

        // populate the remote collection with the updated document so the conflict resolver
        // fetches the correct remote document
        ctx.mockFindResult(pseudoUpdatedDocument)

        ctx.shouldConflictBeResolvedByRemote = true
        ctx.doSyncPass()
        ctx.verifyConflictHandlerCalledForActiveDoc(1)

        assertEquals(ctx.testDocument.append("count", BsonInt32(1)),
                ctx.findTestDocumentFromLocalCollection())
    }

    @Test
    fun testRemoteUpdateLocalVersionEqualHashDifferentRemoteEventDifferentDevice() {
        val ctx = harness.freshTestContext()

        ctx.insertTestDocument()
        ctx.doSyncPass()

        val pseudoUpdatedDocument = ctx.testDocument.clone()
                .append("hello", BsonString("dolly"))
        ctx.queueConsumableRemoteUpdateEvent(
            pseudoUpdatedDocument,
            TestVersionState.NEW
        )

        ctx.mockFindResult(pseudoUpdatedDocument)

        ctx.doSyncPass()
        ctx.verifyConflictHandlerCalledForActiveDoc(0)

        assertEquals(pseudoUpdatedDocument, ctx.findTestDocumentFromLocalCollection())
    }

    @Test
    fun testRemoteUpdateVersionDifferentDeviceDeletesLocalDocumentIfFindOperationReturnsNull() {
        val ctx = harness.freshTestContext()

        ctx.insertTestDocument()
        ctx.doSyncPass()

        val pseudoUpdatedDocument = ctx.testDocument.clone()

        ctx.queueConsumableRemoteUpdateEvent(
            pseudoUpdatedDocument,
            TestVersionState.NEW
        )

        // have the remote collection delete the test document so that when the remoteFind is
        // executed, the local document is deleted and de-synced locally
        ctx.mockFindResult(null)

        ctx.doSyncPass()
        ctx.verifyConflictHandlerCalledForActiveDoc(0)

        assertNull(ctx.findTestDocumentFromLocalCollection())
    }

    @Test
    fun testRemoteStaleFetchLocalAndRemoteEmptyVersion() {
        val ctx = harness.freshTestContext()

        ctx.dataSynchronizer.syncDocumentsFromRemote(ctx.namespace, ctx.testDocumentId)

        // populate the remote collection with the test document, and simulate a fresh stream
        // that triggers a stale fetch
        ctx.mockFindResult(ctx.testDocument)
        ctx.setNamespaceStale(true)

        ctx.doSyncPass()

        ctx.verifyConflictHandlerCalledForActiveDoc(0)

        val lastKnownVersion = ctx.findTestDocumentConfig()?.lastKnownRemoteVersion

        assertEquals(ctx.testDocument, ctx.findTestDocumentFromLocalCollection())
        assertNotNull(lastKnownVersion)
        assertEquals(0, DocumentVersionInfo.fromVersionDoc(lastKnownVersion)
                .version.versionCounter)
        verify(ctx.collectionMock).updateOne(eq(ctx.testDocumentFilter),
            eq(BsonDocument("\$set", BsonDocument(DataSynchronizer.DOCUMENT_VERSION_FIELD,
                lastKnownVersion))))
    }

    @Test
    fun testRemoteReplaceLocalAndRemoteEmptyVersion() {
        val ctx = harness.freshTestContext()

        ctx.dataSynchronizer.syncDocumentsFromRemote(ctx.namespace, ctx.testDocumentId)

        val pseudoUpdatedDocument = ctx.testDocument.clone()
            .append("hello", BsonString("dolly"))
        ctx.queueConsumableRemoteReplaceEvent(
            pseudoUpdatedDocument,
            TestVersionState.NONE
        )

        // populate the remote collection with the test document so the stale fetch gets a base
        // document upon which to apply the update
        ctx.mockFindResult(ctx.testDocument)
        ctx.setNamespaceStale(true)

        ctx.doSyncPass()

        ctx.verifyConflictHandlerCalledForActiveDoc(0)

        val lastKnownVersion = ctx.findTestDocumentConfig()?.lastKnownRemoteVersion

        assertEquals(pseudoUpdatedDocument, ctx.findTestDocumentFromLocalCollection())
        assertNotNull(lastKnownVersion)
        assertEquals(0, DocumentVersionInfo.fromVersionDoc(lastKnownVersion)
            .version.versionCounter)
        verify(ctx.collectionMock).updateOne(eq(ctx.testDocumentFilter),
            eq(BsonDocument("\$set", BsonDocument(DataSynchronizer.DOCUMENT_VERSION_FIELD,
                lastKnownVersion))))
    }

    @Test
    fun testRemoteUpdateLocalEmptyVersionHashSame() {
        val ctx = harness.freshTestContext()

        ctx.mockUpdateResult(RemoteUpdateResult(1, 1, null))
        val remoteVersion = DocumentVersionInfo.getFreshVersionDocument()
        val pseudoUpdatedDocument = ctx.testDocument.clone()
                .append(
                        DataSynchronizer.DOCUMENT_VERSION_FIELD,
                        remoteVersion
                )

        ctx.queueConsumableRemoteUpdateEvent(
            pseudoUpdatedDocument,
            TestVersionState.SAME
        )
        ctx.dataSynchronizer.syncDocumentsFromRemote(ctx.namespace, ctx.testDocumentId)

        // populate the remote collection with the test document so the stale fetch gets a base
        // document upon which to apply the update
        ctx.mockFindResult(ctx.testDocument)
        ctx.setNamespaceStale(true)

        ctx.doSyncPass()

        ctx.verifyConflictHandlerCalledForActiveDoc(0)

        assertEquals(ctx.testDocument, ctx.findTestDocumentFromLocalCollection())
    }

    @Test
    fun testRemoteUpdateLocalEmptyVersionHashDifferent() {
        val ctx = harness.freshTestContext()

        ctx.mockUpdateResult(RemoteUpdateResult(1, 1, null))
        val remoteVersion = DocumentVersionInfo.getFreshVersionDocument()
        val pseudoUpdatedDocument = ctx.testDocument.clone()
                .append("hello", BsonString("dolly"))
                .append(
                        DataSynchronizer.DOCUMENT_VERSION_FIELD,
                        remoteVersion
                )
        ctx.queueConsumableRemoteUpdateEvent(
            pseudoUpdatedDocument,
            TestVersionState.SAME
        )

        ctx.dataSynchronizer.syncDocumentsFromRemote(ctx.namespace, ctx.testDocumentId)

        // populate the remote collection with the test document so the stale fetch gets a base
        // document upon which to apply the update
        ctx.mockFindResult(ctx.testDocument)
        ctx.setNamespaceStale(true)

        ctx.doSyncPass()

        ctx.verifyConflictHandlerCalledForActiveDoc(0)

        assertEquals(withoutSyncVersion(pseudoUpdatedDocument),
                ctx.findTestDocumentFromLocalCollection())
    }

    @Test
    fun testRemoteUpdateRemoteEmptyVersionHashSame() {
        val ctx = harness.freshTestContext()

        ctx.insertTestDocument()
        ctx.doSyncPass()

        ctx.mockUpdateResult(RemoteUpdateResult(1, 1, null))
        val pseudoUpdatedDocument = ctx.testDocument.clone()
        ctx.queueConsumableRemoteUpdateEvent(
            pseudoUpdatedDocument,
            TestVersionState.NONE
        )

        ctx.shouldConflictBeResolvedByRemote = true
        ctx.doSyncPass()

        ctx.verifyConflictHandlerCalledForActiveDoc(0)

        assertEquals(ctx.testDocument, ctx.findTestDocumentFromLocalCollection())
    }

    @Test
    fun testRemoteUpdateRemoteEmptyVersionHashDifferent() {
        val ctx = harness.freshTestContext()

        ctx.insertTestDocument()
        ctx.doSyncPass()

        ctx.mockUpdateResult(RemoteUpdateResult(1, 1, null))
        val pseudoUpdatedDocument = ctx.testDocument.clone().append("hello", BsonString("dolly"))
        ctx.queueConsumableRemoteUpdateEvent(
            pseudoUpdatedDocument,
            TestVersionState.NONE
        )

        ctx.shouldConflictBeResolvedByRemote = true
        ctx.doSyncPass()

        ctx.verifyConflictHandlerCalledForActiveDoc(0)

        assertEquals(pseudoUpdatedDocument, ctx.findTestDocumentFromLocalCollection())
    }

    @Test
    fun testRemoteUpdateLocalVersionEqualHashSame() {
        val ctx = harness.freshTestContext()

        ctx.insertTestDocument()
        ctx.doSyncPass()
        val pseudoUpdatedDocument = ctx.testDocument.clone()

        ctx.queueConsumableRemoteUpdateEvent(
            pseudoUpdatedDocument,
            TestVersionState.SAME
        )

        ctx.doSyncPass()
        ctx.verifyConflictHandlerCalledForActiveDoc(0)

        assertEquals(pseudoUpdatedDocument, ctx.findTestDocumentFromLocalCollection())
    }

    @Test
    fun testRemoteUpdateLocalVersionEqualHashSameRemoteEventDifferentDevice() {
        val ctx = harness.freshTestContext()

        ctx.insertTestDocument()
        ctx.doSyncPass()
        val pseudoUpdatedDocument = ctx.testDocument.clone()

        ctx.queueConsumableRemoteUpdateEvent(
            pseudoUpdatedDocument,
            TestVersionState.NEW
        )

        ctx.mockFindResult(pseudoUpdatedDocument)

        ctx.doSyncPass()
        ctx.verifyConflictHandlerCalledForActiveDoc(0)

        assertEquals(withoutSyncVersion(pseudoUpdatedDocument),
                ctx.findTestDocumentFromLocalCollection())
    }

    @Test
    fun testRemoteUpdateLocalVersionHigherRemoteEventDifferentDevice() {
        val ctx = harness.freshTestContext()

        ctx.dataSynchronizer.syncDocumentsFromRemote(ctx.namespace, ctx.testDocumentId)

        val pseudoUpdatedDocument = ctx.testDocument.clone()
                .append("hello", BsonString("dolly"))
        ctx.queueConsumableRemoteUpdateEvent(
            pseudoUpdatedDocument,
            TestVersionState.NEXT
        )

        ctx.doSyncPass()

        // populate the remote collection with the test document so the stale fetch gets a base
        // document upon which to apply the update
        ctx.mockFindResult(ctx.testDocument)
        ctx.setNamespaceStale(true)

        ctx.queueConsumableRemoteUpdateEvent(
            pseudoUpdatedDocument,
            TestVersionState.NEW
        )

        ctx.doSyncPass()

        ctx.verifyConflictHandlerCalledForActiveDoc(0)
        assertEquals(pseudoUpdatedDocument, ctx.findTestDocumentFromLocalCollection())
    }

    @Test
    fun testRemoteUpdateLocalVersionHigherRemoteEventSameDevice() {
        val ctx = harness.freshTestContext()

        ctx.dataSynchronizer.syncDocumentsFromRemote(ctx.namespace, ctx.testDocumentId)

        val pseudoUpdatedDocument = ctx.testDocument.clone()
                .append("hello", BsonString("dolly"))
        ctx.queueConsumableRemoteUpdateEvent(
            pseudoUpdatedDocument,
            TestVersionState.NEXT
        )

        ctx.doSyncPass()

        ctx.queueConsumableRemoteUpdateEvent(
            pseudoUpdatedDocument,
            TestVersionState.NEXT
        )

        // populate the remote collection with the test document so the stale fetch gets a base
        // document upon which to apply the update
        ctx.mockFindResult(ctx.testDocument)
        ctx.setNamespaceStale(true)

        ctx.doSyncPass()

        ctx.verifyConflictHandlerCalledForActiveDoc(0)
        assertEquals(pseudoUpdatedDocument, ctx.findTestDocumentFromLocalCollection())
    }

    @Test
    fun testRemoteUpdateRemoteVersionHigher() {
        val ctx = harness.freshTestContext()

        ctx.insertTestDocument()
        ctx.doSyncPass()

        val pseudoUpdatedDocument = ctx.testDocument.clone().append("hello", BsonString("dolly"))
        ctx.queueConsumableRemoteUpdateEvent(
            pseudoUpdatedDocument,
            TestVersionState.NEXT
        )

        ctx.doSyncPass()

        ctx.verifyConflictHandlerCalledForActiveDoc(0)

        assertEquals(withoutSyncVersion(pseudoUpdatedDocument),
            ctx.findTestDocumentFromLocalCollection())
    }

    @Test
    fun testRemoteUpdateDifferentGUIDsNewDoc() {
        val ctx = harness.freshTestContext()

        // insert a new document and sync it to the remote.
        // this time, add a version to the local doc
        ctx.insertTestDocument()
        ctx.doSyncPass()
        // update the doc locally and queue a fake update remotely.
        // these docs will contain different GUIDs for their versions
        ctx.updateTestDocument()
        ctx.mockUpdateResult(RemoteUpdateResult(1, 1, null))
        val pseudoUpdatedDocument = ctx.testDocument.clone().append("hello", BsonString("dolly"))
        ctx.queueConsumableRemoteUpdateEvent(
            pseudoUpdatedDocument,
            TestVersionState.NEW
        )

        ctx.shouldConflictBeResolvedByRemote = true

        // The remote event is stale (but has a document with a new version GUID),
        // but the remote collection itself no longer has the document,
        // so the conflict is using the latest remote document
        // which doesn't exist to resolve the conflict
        ctx.mockFindResult(pseudoUpdatedDocument)

        // sync, creating a conflict. because remote has an empty version,
        // there will be a conflict on the next L2R pass that we will resolve
        // with remote. however, this will be resolved as a REPLACE since
        // now we also have a new (mocked) doc with the new guid
        ctx.doSyncPass()

        assertEquals(pseudoUpdatedDocument, ctx.findTestDocumentFromLocalCollection())
    }

    @Test
    fun testRecoverUpdateNoPendingWrite() {
        val origCtx = harness.freshTestContext()

        origCtx.insertTestDocument()
        origCtx.doSyncPass()

        val testDocumentId = origCtx.testDocumentId
        val originalTestDocument = origCtx.testDocument

        origCtx.dataSynchronizer.stop()

        // simulate a failure case where an update started, but did not get pending writes set
        origCtx.localCollection
                .updateOne(
                        BsonDocument("_id", testDocumentId),
                        BsonDocument("\$set", BsonDocument("oops", BsonBoolean(true)))
                )

        val ctx = harness.testContextFromExistingContext(
                origCtx, Collections.singletonList(originalTestDocument)
        )

        ctx.verifyUndoCollectionEmpty()

        // assert that the update got rolled back
        assertEquals(originalTestDocument,
                ctx.dataSynchronizer.find(
                        ctx.namespace,
                        BsonDocument("_id", testDocumentId)
                ).firstOrNull()
        )
    }

    @Test
    fun testRecoverUpdateWithPendingWrite() {
        val origCtx = harness.freshTestContext()

        origCtx.insertTestDocument()
        origCtx.doSyncPass()

        val testDocumentId = origCtx.testDocumentId
        val originalTestDocument = origCtx.testDocument

        origCtx.dataSynchronizer.stop()

        // simulate a failure case where an update started and got pending writes set, but the undo
        // document still exists
        origCtx.localCollection
                .updateOne(
                        BsonDocument("_id", testDocumentId),
                        BsonDocument("\$set", BsonDocument("oops", BsonBoolean(true)))
                )

        val expectedNewDocument = originalTestDocument.append("oops", BsonBoolean(true))

        origCtx.setPendingWritesForDocId(
                testDocumentId,
                ChangeEvents.changeEventForLocalUpdate(
                        origCtx.namespace,
                        testDocumentId,
                        UpdateDescription.diff(originalTestDocument, expectedNewDocument),
                        expectedNewDocument,
                        true
                ))

        val ctx = harness.testContextFromExistingContext(
                origCtx, Collections.singletonList(originalTestDocument)
        )

        ctx.verifyUndoCollectionEmpty()

        // assert that the update did not get rolled back, since we set pending writes
        assertEquals(expectedNewDocument,
                ctx.dataSynchronizer.find(
                        ctx.namespace,
                        BsonDocument("_id", testDocumentId)
                ).firstOrNull()
        )
    }

    @Test
    fun testRecoverDeleteNoPendingWrite() {
        val origCtx = harness.freshTestContext()

        origCtx.insertTestDocument()
        origCtx.doSyncPass()

        val testDocumentId = origCtx.testDocumentId
        val originalTestDocument = origCtx.testDocument

        origCtx.dataSynchronizer.stop()

        // simulate a failure case where a delete started, but did not get pending writes set
        origCtx.localCollection
                .deleteOne(
                        BsonDocument("_id", testDocumentId)
                )

        val ctx = harness.testContextFromExistingContext(
                origCtx, Collections.singletonList(originalTestDocument)
        )

        ctx.verifyUndoCollectionEmpty()

        // assert that the delete got rolled back
        assertEquals(originalTestDocument,
                ctx.dataSynchronizer.find(
                        ctx.namespace,
                        BsonDocument("_id", testDocumentId)
                ).firstOrNull()
        )
    }

    @Test
    fun testRecoverDeleteWithPendingWrite() {
        val origCtx = harness.freshTestContext()

        origCtx.insertTestDocument()
        origCtx.doSyncPass()

        val testDocumentId = origCtx.testDocumentId
        val originalTestDocument = origCtx.testDocument

        origCtx.dataSynchronizer.stop()

        // simulate a failure case where a delete started and got pending writes, but the undo
        // document still exists
        origCtx.localCollection
                .deleteOne(
                        BsonDocument("_id", testDocumentId)
                )

        origCtx.setPendingWritesForDocId(
                testDocumentId,
                ChangeEvents.changeEventForLocalDelete(
                        origCtx.namespace,
                        testDocumentId,
                        true
                ))

        val ctx = harness.testContextFromExistingContext(
                origCtx, Collections.singletonList(originalTestDocument)
        )

        ctx.verifyUndoCollectionEmpty()

        // assert that the delete did not get rolled back, since we already set pending writes
        assertNull(
                ctx.dataSynchronizer.find(
                        ctx.namespace,
                        BsonDocument("_id", testDocumentId)
                ).firstOrNull()
        )
    }

    @Test
    fun testRecoverUpdateOldPendingWrite() {
        val origCtx = harness.freshTestContext()

        origCtx.insertTestDocument()
        origCtx.doSyncPass()

        val testDocumentId = origCtx.testDocumentId

        origCtx.dataSynchronizer.stop()

        // simulate a failure case where an update started, but did not get pending writes set, and
        // a previous completed update event is pending but uncommitted
        origCtx.updateTestDocument()

        val expectedTestDocument = origCtx.testDocument.clone()

        expectedTestDocument["count"] = BsonInt32(2)

        origCtx.localCollection
                .updateOne(
                        BsonDocument("_id", testDocumentId),
                        BsonDocument("\$set", BsonDocument("oops", BsonBoolean(true)))
                )

        val ctx = harness.testContextFromExistingContext(
                origCtx, Collections.singletonList(expectedTestDocument)
        )

        ctx.verifyUndoCollectionEmpty()

        // assert that the update got rolled back to the state of the previous completed update
        // that had uncommitted pending writes
        assertEquals(expectedTestDocument,
                ctx.dataSynchronizer.find(
                        ctx.namespace,
                        BsonDocument("_id", testDocumentId)
                ).firstOrNull()
        )
    }

    @Test
    fun testRecoverUnsychronizedDocument() {
        val origCtx = harness.freshTestContext()

        origCtx.insertTestDocument()
        origCtx.doSyncPass()

        val testDocumentId = origCtx.testDocumentId

        origCtx.dataSynchronizer.stop()

        origCtx.localCollection
                .updateOne(
                        BsonDocument("_id", testDocumentId),
                        BsonDocument("\$set", BsonDocument("oops", BsonBoolean(true)))
                )

        // simulate a pathological case where a user tries to insert arbitrary documents into the
        // undo collection
        val fakeRecoveryDocumentId = BsonObjectId()
        val fakeRecoveryDocument = BsonDocument()
                .append("_id", fakeRecoveryDocumentId)
                .append("hello collection", BsonString("my old friend"))

        val ctx = harness.testContextFromExistingContext(
                origCtx, Collections.singletonList(fakeRecoveryDocument)
        )

        ctx.verifyUndoCollectionEmpty()

        // ensure that undo documents that represent unsynchronized documents don't exist in the
        // local collection after a recovery pass
        assertNull(
                ctx.dataSynchronizer.find(
                        ctx.namespace,
                        BsonDocument("_id", fakeRecoveryDocumentId)
                ).firstOrNull()
        )
    }

    @Test
    fun testReinitialize() {
        val ctx = harness.freshTestContext(false)

        ctx.dataSynchronizer.reinitialize(ctx.localClient)
        ctx.dataSynchronizer.waitUntilInitialized()

        ctx.verifyStopCalled(1)

        ctx.verifyStartCalled(1)

        // without a configuration it should not be
        // configured or running
        assertFalse(ctx.dataSynchronizer.isRunning)
    }

    @Test
    fun testMissingDocument() {
        val ctx = harness.freshTestContext()

        ctx.reconfigure()

        ctx.dataSynchronizer.stop()

        ctx.dataSynchronizer.syncDocumentsFromRemote(ctx.namespace, ctx.testDocumentId)

        // simulate a fresh stream that does a stale fetch
        ctx.mockFindResult(null)
        ctx.setNamespaceStale(true)

        ctx.waitForDataSynchronizerStreams()

        ctx.doSyncPass()

        // ensure that the stale fetch happens only once per stream
        verify(ctx.collectionMock, times(1)).find(any())

        ctx.doSyncPass()

        verify(ctx.collectionMock, times(1)).find(any())
    }

    @Test
    fun testMissingDocumentThatAppearsLaterAsInsertEvent() {
        val ctx = harness.freshTestContext()

        ctx.reconfigure()

        ctx.dataSynchronizer.stop()

        ctx.dataSynchronizer.syncDocumentsFromRemote(ctx.namespace, ctx.testDocumentId)

        ctx.waitForDataSynchronizerStreams()

        ctx.doSyncPass()

        ctx.mockFindResult(null)

        ctx.queueConsumableRemoteInsertEvent()

        // mock the update result because once the insert comes in without a version, the client
        // will try to write back a version, and if it's not able to do so, then the incoming
        // event will never be emitted.
        ctx.mockUpdateResult(RemoteUpdateResult(1, 1, null))

        ctx.doSyncPass()
<<<<<<< HEAD
        ctx.waitForEvents(1)
=======
>>>>>>> 889ec32a

        val localDoc = ctx.dataSynchronizer
                .find(ctx.namespace, BsonDocument().append("_id", ctx.testDocumentId)).firstOrNull()
        assertEquals(ctx.testDocumentId, localDoc?.get("_id"))
    }

    @Test
    fun testMissingDocumentThatAppearsLaterOnReconnect() {
        val ctx = harness.freshTestContext()

        ctx.reconfigure()

        ctx.dataSynchronizer.stop()

        ctx.dataSynchronizer.syncDocumentsFromRemote(ctx.namespace, ctx.testDocumentId)

        // this should not hang to wait for the missing document
        ctx.waitForDataSynchronizerStreams()
        ctx.doSyncPass()

        // the initial stale fetch should have occurred
        verify(ctx.collectionMock, times(1)).find(any())

        ctx.doSyncPass()
<<<<<<< HEAD

        // the remote collection should not have been polled to
        // see if the missing document is now present
        verify(ctx.collectionMock, times(1)).find(any())

        // simulate a disconnect/reconnect where the document appears after reconnect
        ctx.mockFindResult(ctx.testDocument)
        ctx.setNamespaceStale(true)

        ctx.doSyncPass()

        verify(ctx.collectionMock, times(2)).find(any())
=======
>>>>>>> 889ec32a

        val localDoc = ctx.dataSynchronizer
                .find(ctx.namespace, BsonDocument().append("_id", ctx.testDocumentId)).firstOrNull()
        assertEquals(ctx.testDocumentId, localDoc?.get("_id"))
    }

    @Test
    fun testRecovery() {
        val ctx = harness.freshTestContext()

        ctx.reconfigure()

        ctx.dataSynchronizer.stop()

        val doc = BsonDocument()
        ctx.dataSynchronizer.insertOne(ctx.namespace, doc)

        val id = doc["_id"]
        val filter = BsonDocument("_id", id)
        val batchOps = LocalSyncWriteModelContainer(
                ctx.dataSynchronizer.syncConfig.getNamespaceConfig(ctx.namespace),
                ctx.dataSynchronizer.getLocalCollection(ctx.namespace),
                ctx.collectionMock,
                ctx.dataSynchronizer.getUndoCollection(ctx.namespace),
                EventDispatcher(ctx.instanceKey, ctx.dispatcher))
        batchOps.addDocIDs(id)

        // cause the batching to fail after the undo docs have been inserted
        try {
            batchOps.wrapForRecovery {
                throw Exception()
            }
        } catch (e: Exception) {
            println(e)
        }

        // go underneath the DataSynchronizer and delete the document to see if it is readded after
        // recovery
        assertEquals(
            1,
            ctx.dataSynchronizer.getLocalCollection(ctx.namespace).deleteOne(filter).deletedCount)

        assertNull(ctx.dataSynchronizer.find(ctx.namespace, filter).firstOrNull())

        ctx.dataSynchronizer.recover()

        assertNotNull(ctx.dataSynchronizer.find(ctx.namespace, filter).firstOrNull())
    }

    @Test
    fun testRecoveryIsAttemptedOnNetworkReconnect() {
        val ctx = harness.freshTestContext()

        // disable all non-deliberate syncing
        ctx.reconfigure()
        ctx.dataSynchronizer.stop()
        ctx.dataSynchronizer.disableSyncThread()

        // insert a local document and sync on it
        ctx.dataSynchronizer.insertOne(ctx.namespace, ctx.testDocument)

        // ensure change is committed
        ctx.waitForEvents(1)

        ctx.dataSynchronizer.doSyncPass()

        assertEquals(ctx.testDocument, ctx.findTestDocumentFromLocalCollection())

        val modifiedDocument = ctx.testDocument.clone().append("goodbye",
                BsonString("universe"))

        // stage an update without reactivating the sync thread
        val changeEvent = ChangeEvents
                .changeEventForLocalUpdate(ctx.namespace, ctx.testDocumentId,
                        UpdateDescription(BsonDocument("goodbye",
                                BsonString("universe")), HashSet<String>()),
                        modifiedDocument, false)
        `when`(ctx.dataSynchronizer.getEventsForNamespace(any())).thenReturn(
                mapOf(ctx.testDocument to changeEvent),
                mapOf())
        ctx.dataSynchronizer.doSyncPass()
        // make sure event was applied
        assertEquals(modifiedDocument, ctx.findTestDocumentFromLocalCollection())

        // simulate a failed update by adding to the undo collection
        ctx.verifyUndoCollectionEmpty()
        ctx.dataSynchronizer.getUndoCollection(ctx.namespace).insertOne(ctx.testDocument)

        // simulate a reconnect by triggering network change event without
        // changing the status of the network monitor
        ctx.dataSynchronizer.onNetworkStateChanged()
        // verify that if we did another sync pass now and the event had successfully cleared,
        // the update would be reverted
        ctx.dataSynchronizer.doSyncPass()
        // document restored in original state
        assertEquals(ctx.testDocument, ctx.findTestDocumentFromLocalCollection())
        // confirm we're still syncing on that ID
        assertTrue(ctx.dataSynchronizer.getSynchronizedDocumentIds(ctx.namespace).contains(ctx.testDocumentId))
        // confirm that we've cleared the undo collection after applying it
        ctx.verifyUndoCollectionEmpty()
    }

    @Test
    fun testRecoveryIsNotAttemptedWithoutNetworkReconnect() {
        val ctx = harness.freshTestContext()

        // disable all non-deliberate syncing
        ctx.reconfigure()
        ctx.dataSynchronizer.stop()
        ctx.dataSynchronizer.disableSyncThread()

        // insert a local document and sync on it
        ctx.dataSynchronizer.insertOne(ctx.namespace, ctx.testDocument)

        // ensure change is committed
        ctx.waitForEvents(1)

        ctx.dataSynchronizer.doSyncPass()

        assertEquals(ctx.testDocument, ctx.findTestDocumentFromLocalCollection())

        val modifiedDocument = ctx.testDocument.clone().append("goodbye",
                BsonString("universe"))

        // stage an update without reactivating the sync thread
        val changeEvent = ChangeEvents
                .changeEventForLocalUpdate(ctx.namespace, ctx.testDocumentId,
                        UpdateDescription(BsonDocument("goodbye",
                                BsonString("universe")), HashSet<String>()),
                        modifiedDocument, false)
        `when`(ctx.dataSynchronizer.getEventsForNamespace(any())).thenReturn(
                mapOf(ctx.testDocument to changeEvent),
                mapOf())
        ctx.dataSynchronizer.doSyncPass()
        // make sure event was applied
        assertEquals(modifiedDocument, ctx.findTestDocumentFromLocalCollection())

        // simulate a failed update by adding to the undo collection
        ctx.verifyUndoCollectionEmpty()
        ctx.dataSynchronizer.getUndoCollection(ctx.namespace).insertOne(ctx.testDocument)

        // verify that if we did another sync pass now and the event had successfully cleared,
        // the update would be reverted
        ctx.dataSynchronizer.doSyncPass()
        // document NOT restored in original state
        assertEquals(modifiedDocument, ctx.findTestDocumentFromLocalCollection())
        // confirm we're still syncing on that ID
        assertTrue(ctx.dataSynchronizer.getSynchronizedDocumentIds(ctx.namespace).contains(ctx.testDocumentId))
        // clear the test undo
        ctx.dataSynchronizer.getUndoCollection(ctx.namespace).deleteOne(ctx.testDocumentFilter)
        // confirm that we've cleared the undo collection
        ctx.verifyUndoCollectionEmpty()
    }
}<|MERGE_RESOLUTION|>--- conflicted
+++ resolved
@@ -21,6 +21,7 @@
 import org.mockito.ArgumentCaptor
 import org.mockito.ArgumentMatchers.any
 import org.mockito.ArgumentMatchers.eq
+import org.mockito.Mockito.`when`
 import org.mockito.Mockito.times
 import org.mockito.Mockito.verify
 import java.lang.Exception
@@ -1097,10 +1098,7 @@
         ctx.mockUpdateResult(RemoteUpdateResult(1, 1, null))
 
         ctx.doSyncPass()
-<<<<<<< HEAD
         ctx.waitForEvents(1)
-=======
->>>>>>> 889ec32a
 
         val localDoc = ctx.dataSynchronizer
                 .find(ctx.namespace, BsonDocument().append("_id", ctx.testDocumentId)).firstOrNull()
@@ -1125,7 +1123,6 @@
         verify(ctx.collectionMock, times(1)).find(any())
 
         ctx.doSyncPass()
-<<<<<<< HEAD
 
         // the remote collection should not have been polled to
         // see if the missing document is now present
@@ -1138,8 +1135,6 @@
         ctx.doSyncPass()
 
         verify(ctx.collectionMock, times(2)).find(any())
-=======
->>>>>>> 889ec32a
 
         val localDoc = ctx.dataSynchronizer
                 .find(ctx.namespace, BsonDocument().append("_id", ctx.testDocumentId)).firstOrNull()
@@ -1213,10 +1208,15 @@
 
         // stage an update without reactivating the sync thread
         val changeEvent = ChangeEvents
-                .changeEventForLocalUpdate(ctx.namespace, ctx.testDocumentId,
-                        UpdateDescription(BsonDocument("goodbye",
+                .compactChangeEventForLocalUpdate(
+                    ctx.testDocumentId,
+                    UpdateDescription(BsonDocument("goodbye",
                                 BsonString("universe")), HashSet<String>()),
-                        modifiedDocument, false)
+                    null,
+                        HashUtils.hash(modifiedDocument),
+                    false
+                )
+
         `when`(ctx.dataSynchronizer.getEventsForNamespace(any())).thenReturn(
                 mapOf(ctx.testDocument to changeEvent),
                 mapOf())
@@ -1265,11 +1265,16 @@
                 BsonString("universe"))
 
         // stage an update without reactivating the sync thread
+        // stage an update without reactivating the sync thread
         val changeEvent = ChangeEvents
-                .changeEventForLocalUpdate(ctx.namespace, ctx.testDocumentId,
-                        UpdateDescription(BsonDocument("goodbye",
-                                BsonString("universe")), HashSet<String>()),
-                        modifiedDocument, false)
+            .compactChangeEventForLocalUpdate(
+                ctx.testDocumentId,
+                UpdateDescription(BsonDocument("goodbye",
+                    BsonString("universe")), HashSet<String>()),
+                null,
+                HashUtils.hash(modifiedDocument),
+                false
+            )
         `when`(ctx.dataSynchronizer.getEventsForNamespace(any())).thenReturn(
                 mapOf(ctx.testDocument to changeEvent),
                 mapOf())
